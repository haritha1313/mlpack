--- conflicted
+++ resolved
@@ -232,12 +232,9 @@
  *   - Sourabh Varshney <sourabhvarshney111@gmail.com>
  *   - Projyal Dev <projyal@gmail.com>
  *   - Nikhil Goel <nikhilgoel199797@gmail.com>
-<<<<<<< HEAD
- *   - Atharva Khandait <akhandait45@gmail.com>
-=======
  *   - Shikhar Jaiswal <jaiswalshikhar87@gmail.com>
  *   - B Kartheek Reddy <bkartheekreddy@gmail.com>
->>>>>>> 617a2acb
+ *   - Atharva Khandait <akhandait45@gmail.com>
  */
 
 // First, include all of the prerequisites.
