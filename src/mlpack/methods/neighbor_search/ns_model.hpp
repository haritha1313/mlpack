--- conflicted
+++ resolved
@@ -280,11 +280,8 @@
     VP_TREE,
     RP_TREE,
     MAX_RP_TREE,
-<<<<<<< HEAD
+    SPILL_TREE,
     UB_TREE
-=======
-    SPILL_TREE
->>>>>>> 0a19d07b
   };
 
  private:
@@ -321,11 +318,8 @@
                  NSType<SortPolicy, tree::VPTree>*,
                  NSType<SortPolicy, tree::RPTree>*,
                  NSType<SortPolicy, tree::MaxRPTree>*,
-<<<<<<< HEAD
+                 SpillKNN*,
                  NSType<SortPolicy, tree::UBTree>*> nSearch;
-=======
-                 SpillKNN*> nSearch;
->>>>>>> 0a19d07b
 
  public:
   /**
