/**
 * @file serialization_test.cpp
 * @author Ryan Curtin
 *
 * Test serialization of mlpack objects.
 */
#include <boost/serialization/serialization.hpp>
#include <boost/archive/xml_iarchive.hpp>
#include <boost/archive/xml_oarchive.hpp>
#include <boost/archive/text_iarchive.hpp>
#include <boost/archive/text_oarchive.hpp>
#include <boost/archive/binary_iarchive.hpp>
#include <boost/archive/binary_oarchive.hpp>
#include <mlpack/core.hpp>

#include <boost/test/unit_test.hpp>
#include "old_boost_test_definitions.hpp"

#include <mlpack/core/dists/regression_distribution.hpp>
#include <mlpack/core/tree/ballbound.hpp>
#include <mlpack/core/tree/hrectbound.hpp>
#include <mlpack/core/metrics/mahalanobis_distance.hpp>
#include <mlpack/core/tree/binary_space_tree.hpp>

#include <mlpack/methods/perceptron/perceptron.hpp>
#include <mlpack/methods/logistic_regression/logistic_regression.hpp>
#include <mlpack/methods/neighbor_search/neighbor_search.hpp>
<<<<<<< HEAD
#include <mlpack/methods/det/dtree.hpp>
=======
#include <mlpack/methods/softmax_regression/softmax_regression.hpp>
>>>>>>> 7a8b0e12

using namespace mlpack;
using namespace mlpack::distribution;
using namespace mlpack::regression;
using namespace mlpack::bound;
using namespace mlpack::metric;
using namespace mlpack::tree;
using namespace mlpack::perceptron;
using namespace mlpack::regression;
using namespace arma;
using namespace boost;
using namespace boost::archive;
using namespace boost::serialization;
using namespace std;

BOOST_AUTO_TEST_SUITE(SerializationTest);

// Test function for loading and saving Armadillo objects.
template<typename MatType,
         typename IArchiveType,
         typename OArchiveType>
void TestArmadilloSerialization(MatType& x)
{
  // First save it.
  ofstream ofs("test");
  OArchiveType o(ofs);

  bool success = true;
  try
  {
    o << BOOST_SERIALIZATION_NVP(x);
  }
  catch (archive_exception& e)
  {
    success = false;
  }

  BOOST_REQUIRE_EQUAL(success, true);
  ofs.close();

  // Now load it.
  MatType orig(x);
  success = true;
  ifstream ifs("test");
  IArchiveType i(ifs);

  try
  {
    i >> BOOST_SERIALIZATION_NVP(x);
  }
  catch (archive_exception& e)
  {
    success = false;
  }

  BOOST_REQUIRE_EQUAL(success, true);

  BOOST_REQUIRE_EQUAL(x.n_rows, orig.n_rows);
  BOOST_REQUIRE_EQUAL(x.n_cols, orig.n_cols);
  BOOST_REQUIRE_EQUAL(x.n_elem, orig.n_elem);

  for (size_t i = 0; i < x.n_cols; ++i)
    for (size_t j = 0; j < x.n_rows; ++j)
      if (double(orig(j, i)) == 0.0)
        BOOST_REQUIRE_SMALL(double(x(j, i)), 1e-8);
      else
        BOOST_REQUIRE_CLOSE(double(orig(j, i)), double(x(j, i)), 1e-8);

  remove("test");
}

// Test all serialization strategies.
template<typename MatType>
void TestAllArmadilloSerialization(MatType& x)
{
  TestArmadilloSerialization<MatType, xml_iarchive, xml_oarchive>(x);
  TestArmadilloSerialization<MatType, text_iarchive, text_oarchive>(x);
  TestArmadilloSerialization<MatType, binary_iarchive, binary_oarchive>(x);
}

/**
 * Can we load and save an Armadillo matrix?
 */
BOOST_AUTO_TEST_CASE(MatrixSerializeXMLTest)
{
  arma::mat m;
  m.randu(50, 50);
  TestAllArmadilloSerialization(m);
}

/**
 * How about columns?
 */
BOOST_AUTO_TEST_CASE(ColSerializeXMLTest)
{
  arma::vec m;
  m.randu(50, 1);
  TestAllArmadilloSerialization(m);
}

/**
 * How about rows?
 */
BOOST_AUTO_TEST_CASE(RowSerializeXMLTest)
{
  arma::rowvec m;
  m.randu(1, 50);
  TestAllArmadilloSerialization(m);
}

// A quick test with an empty matrix.
BOOST_AUTO_TEST_CASE(EmptyMatrixSerializeTest)
{
  arma::mat m;
  TestAllArmadilloSerialization(m);
}

/**
 * Can we load and save a sparse Armadillo matrix?
 */
BOOST_AUTO_TEST_CASE(SparseMatrixSerializeXMLTest)
{
  arma::sp_mat m;
  m.sprandu(50, 50, 0.3);
  TestAllArmadilloSerialization(m);
}

/**
 * How about columns?
 */
BOOST_AUTO_TEST_CASE(SparseColSerializeXMLTest)
{
  arma::sp_vec m;
  m.sprandu(50, 1, 0.3);
  TestAllArmadilloSerialization(m);
}

/**
 * How about rows?
 */
BOOST_AUTO_TEST_CASE(SparseRowSerializeXMLTest)
{
  arma::sp_rowvec m;
  m.sprandu(1, 50, 0.3);
  TestAllArmadilloSerialization(m);
}

// A quick test with an empty matrix.
BOOST_AUTO_TEST_CASE(EmptySparseMatrixSerializeTest)
{
  arma::sp_mat m;
  TestAllArmadilloSerialization(m);
}

// Save and load an mlpack object.
// The re-loaded copy is placed in 'newT'.
template<typename T, typename IArchiveType, typename OArchiveType>
void SerializeObject(T& t, T& newT)
{
  ofstream ofs("test");
  OArchiveType o(ofs);

  bool success = true;
  try
  {
    o << data::CreateNVP(t, "t");
  }
  catch (archive_exception& e)
  {
    success = false;
  }
  ofs.close();

  BOOST_REQUIRE_EQUAL(success, true);

  ifstream ifs("test");
  IArchiveType i(ifs);

  try
  {
    i >> data::CreateNVP(newT, "t");
  }
  catch (archive_exception& e)
  {
    success = false;
  }
  ifs.close();

  BOOST_REQUIRE_EQUAL(success, true);
}

// Test mlpack serialization with all three archive types.
template<typename T>
void SerializeObjectAll(T& t, T& xmlT, T& textT, T& binaryT)
{
  SerializeObject<T, text_iarchive, text_oarchive>(t, textT);
  SerializeObject<T, binary_iarchive, binary_oarchive>(t, binaryT);
  SerializeObject<T, xml_iarchive, xml_oarchive>(t, xmlT);
}

// Save and load a non-default-constructible mlpack object.
template<typename T, typename IArchiveType, typename OArchiveType>
void SerializePointerObject(T* t, T*& newT)
{
  ofstream ofs("test");
  OArchiveType o(ofs);

  bool success = true;
  try
  {
    o << data::CreateNVP(*t, "t");
  }
  catch (archive_exception& e)
  {
    success = false;
  }
  ofs.close();

  BOOST_REQUIRE_EQUAL(success, true);

  ifstream ifs("test");
  IArchiveType i(ifs);

  try
  {
    newT = new T(i);
  }
  catch (std::exception& e)
  {
    success = false;
  }
  ifs.close();

  BOOST_REQUIRE_EQUAL(success, true);
}

template<typename T>
void SerializePointerObjectAll(T* t, T*& xmlT, T*& textT, T*& binaryT)
{
  SerializePointerObject<T, text_iarchive, text_oarchive>(t, textT);
  SerializePointerObject<T, binary_iarchive, binary_oarchive>(t, binaryT);
  SerializePointerObject<T, xml_iarchive, xml_oarchive>(t, xmlT);
}

// Utility function to check the equality of two Armadillo matrices.
void CheckMatrices(const mat& x,
                   const mat& xmlX,
                   const mat& textX,
                   const mat& binaryX)
{
  // First check dimensions.
  BOOST_REQUIRE_EQUAL(x.n_rows, xmlX.n_rows);
  BOOST_REQUIRE_EQUAL(x.n_rows, textX.n_rows);
  BOOST_REQUIRE_EQUAL(x.n_rows, binaryX.n_rows);

  BOOST_REQUIRE_EQUAL(x.n_cols, xmlX.n_cols);
  BOOST_REQUIRE_EQUAL(x.n_cols, textX.n_cols);
  BOOST_REQUIRE_EQUAL(x.n_cols, binaryX.n_cols);

  BOOST_REQUIRE_EQUAL(x.n_elem, xmlX.n_elem);
  BOOST_REQUIRE_EQUAL(x.n_elem, textX.n_elem);
  BOOST_REQUIRE_EQUAL(x.n_elem, binaryX.n_elem);

  // Now check elements.
  for (size_t i = 0; i < x.n_elem; ++i)
  {
    const double val = x[i];
    if (val == 0.0)
    {
      BOOST_REQUIRE_SMALL(xmlX[i], 1e-8);
      BOOST_REQUIRE_SMALL(textX[i], 1e-8);
      BOOST_REQUIRE_SMALL(binaryX[i], 1e-8);
    }
    else
    {
      BOOST_REQUIRE_CLOSE(val, xmlX[i], 1e-8);
      BOOST_REQUIRE_CLOSE(val, textX[i], 1e-8);
      BOOST_REQUIRE_CLOSE(val, binaryX[i], 1e-8);
    }
  }
}

void CheckMatrices(const Mat<size_t>& x,
                   const Mat<size_t>& xmlX,
                   const Mat<size_t>& textX,
                   const Mat<size_t>& binaryX)
{
  // First check dimensions.
  BOOST_REQUIRE_EQUAL(x.n_rows, xmlX.n_rows);
  BOOST_REQUIRE_EQUAL(x.n_rows, textX.n_rows);
  BOOST_REQUIRE_EQUAL(x.n_rows, binaryX.n_rows);

  BOOST_REQUIRE_EQUAL(x.n_cols, xmlX.n_cols);
  BOOST_REQUIRE_EQUAL(x.n_cols, textX.n_cols);
  BOOST_REQUIRE_EQUAL(x.n_cols, binaryX.n_cols);

  BOOST_REQUIRE_EQUAL(x.n_elem, xmlX.n_elem);
  BOOST_REQUIRE_EQUAL(x.n_elem, textX.n_elem);
  BOOST_REQUIRE_EQUAL(x.n_elem, binaryX.n_elem);

  // Now check elements.
  for (size_t i = 0; i < x.n_elem; ++i)
  {
    BOOST_REQUIRE_EQUAL(x[i], xmlX[i]);
    BOOST_REQUIRE_EQUAL(x[i], textX[i]);
    BOOST_REQUIRE_EQUAL(x[i], binaryX[i]);
  }
}

// Now, test mlpack objects.
BOOST_AUTO_TEST_CASE(DiscreteDistributionTest)
{
  // I assume that I am properly saving vectors, so, this should be
  // straightforward.
  vec prob;
  prob.randu(12);
  DiscreteDistribution t(prob);

  DiscreteDistribution xmlT, textT, binaryT;

  // Load and save with all serializers.
  SerializeObjectAll(t, xmlT, textT, binaryT);

  for (size_t i = 0; i < 12; ++i)
  {
    vec obs(1);
    obs[0] = i;
    const double prob = t.Probability(obs);
    if (prob == 0.0)
    {
      BOOST_REQUIRE_SMALL(xmlT.Probability(obs), 1e-8);
      BOOST_REQUIRE_SMALL(textT.Probability(obs), 1e-8);
      BOOST_REQUIRE_SMALL(binaryT.Probability(obs), 1e-8);
    }
    else
    {
      BOOST_REQUIRE_CLOSE(prob, xmlT.Probability(obs), 1e-8);
      BOOST_REQUIRE_CLOSE(prob, textT.Probability(obs), 1e-8);
      BOOST_REQUIRE_CLOSE(prob, binaryT.Probability(obs), 1e-8);
    }
  }
}

BOOST_AUTO_TEST_CASE(GaussianDistributionTest)
{
  vec mean(10);
  mean.randu();
  // Generate a covariance matrix.
  mat cov;
  cov.randu(10, 10);
  cov = (cov * cov.t());

  GaussianDistribution g(mean, cov);
  GaussianDistribution xmlG, textG, binaryG;

  SerializeObjectAll(g, xmlG, textG, binaryG);

  BOOST_REQUIRE_EQUAL(g.Dimensionality(), xmlG.Dimensionality());
  BOOST_REQUIRE_EQUAL(g.Dimensionality(), textG.Dimensionality());
  BOOST_REQUIRE_EQUAL(g.Dimensionality(), binaryG.Dimensionality());

  // First, check the means.
  CheckMatrices(g.Mean(), xmlG.Mean(), textG.Mean(), binaryG.Mean());

  // Now, check the covariance.
  CheckMatrices(g.Covariance(), xmlG.Covariance(), textG.Covariance(),
      binaryG.Covariance());

  // Lastly, run some observations through and make sure the probability is the
  // same.  This should test anything cached internally.
  arma::mat randomObs;
  randomObs.randu(10, 500);

  for (size_t i = 0; i < 500; ++i)
  {
    const double prob = g.Probability(randomObs.unsafe_col(i));

    if (prob == 0.0)
    {
      BOOST_REQUIRE_SMALL(xmlG.Probability(randomObs.unsafe_col(i)), 1e-8);
      BOOST_REQUIRE_SMALL(textG.Probability(randomObs.unsafe_col(i)), 1e-8);
      BOOST_REQUIRE_SMALL(binaryG.Probability(randomObs.unsafe_col(i)), 1e-8);
    }
    else
    {
      BOOST_REQUIRE_CLOSE(prob, xmlG.Probability(randomObs.unsafe_col(i)),
          1e-8);
      BOOST_REQUIRE_CLOSE(prob, textG.Probability(randomObs.unsafe_col(i)),
          1e-8);
      BOOST_REQUIRE_CLOSE(prob, binaryG.Probability(randomObs.unsafe_col(i)),
          1e-8);
    }
  }
}

BOOST_AUTO_TEST_CASE(LaplaceDistributionTest)
{
  vec mean(20);
  mean.randu();

  LaplaceDistribution l(mean, 2.5);
  LaplaceDistribution xmlL, textL, binaryL;

  SerializeObjectAll(l, xmlL, textL, binaryL);

  BOOST_REQUIRE_CLOSE(l.Scale(), xmlL.Scale(), 1e-8);
  BOOST_REQUIRE_CLOSE(l.Scale(), textL.Scale(), 1e-8);
  BOOST_REQUIRE_CLOSE(l.Scale(), binaryL.Scale(), 1e-8);

  CheckMatrices(l.Mean(), xmlL.Mean(), textL.Mean(), binaryL.Mean());
}

BOOST_AUTO_TEST_CASE(MahalanobisDistanceTest)
{
  MahalanobisDistance<> d;
  d.Covariance().randu(50, 50);

  MahalanobisDistance<> xmlD, textD, binaryD;

  SerializeObjectAll(d, xmlD, textD, binaryD);

  // Check the covariance matrices.
  CheckMatrices(d.Covariance(),
                xmlD.Covariance(),
                textD.Covariance(),
                binaryD.Covariance());
}

BOOST_AUTO_TEST_CASE(LinearRegressionTest)
{
  // Generate some random data.
  mat data;
  data.randn(15, 800);
  vec responses;
  responses.randn(800, 1);

  LinearRegression lr(data, responses, 0.05); // Train the model.
  LinearRegression xmlLr, textLr, binaryLr;

  SerializeObjectAll(lr, xmlLr, textLr, binaryLr);

  BOOST_REQUIRE_CLOSE(lr.Lambda(), xmlLr.Lambda(), 1e-8);
  BOOST_REQUIRE_CLOSE(lr.Lambda(), textLr.Lambda(), 1e-8);
  BOOST_REQUIRE_CLOSE(lr.Lambda(), binaryLr.Lambda(), 1e-8);

  CheckMatrices(lr.Parameters(), xmlLr.Parameters(), textLr.Parameters(),
      binaryLr.Parameters());
}

BOOST_AUTO_TEST_CASE(RegressionDistributionTest)
{
  // Generate some random data.
  mat data;
  data.randn(15, 800);
  vec responses;
  responses.randn(800, 1);

  RegressionDistribution rd(data, responses);
  RegressionDistribution xmlRd, textRd, binaryRd;

  // Okay, now save it and load it.
  SerializeObjectAll(rd, xmlRd, textRd, binaryRd);

  // Check the gaussian distribution.
  CheckMatrices(rd.Err().Mean(),
                xmlRd.Err().Mean(),
                textRd.Err().Mean(),
                binaryRd.Err().Mean());
  CheckMatrices(rd.Err().Covariance(),
                xmlRd.Err().Covariance(),
                textRd.Err().Covariance(),
                binaryRd.Err().Covariance());

  // Check the regression function.
  if (rd.Rf().Lambda() == 0.0)
  {
    BOOST_REQUIRE_SMALL(xmlRd.Rf().Lambda(), 1e-8);
    BOOST_REQUIRE_SMALL(textRd.Rf().Lambda(), 1e-8);
    BOOST_REQUIRE_SMALL(binaryRd.Rf().Lambda(), 1e-8);
  }
  else
  {
    BOOST_REQUIRE_CLOSE(rd.Rf().Lambda(), xmlRd.Rf().Lambda(), 1e-8);
    BOOST_REQUIRE_CLOSE(rd.Rf().Lambda(), textRd.Rf().Lambda(), 1e-8);
    BOOST_REQUIRE_CLOSE(rd.Rf().Lambda(), binaryRd.Rf().Lambda(), 1e-8);
  }

  CheckMatrices(rd.Rf().Parameters(),
                xmlRd.Rf().Parameters(),
                textRd.Rf().Parameters(),
                binaryRd.Rf().Parameters());
}

BOOST_AUTO_TEST_CASE(BallBoundTest)
{
  BallBound<> b(100);
  b.Center().randu();
  b.Radius() = 14.0;

  BallBound<> xmlB, textB, binaryB;

  SerializeObjectAll(b, xmlB, textB, binaryB);

  // Check the dimensionality.
  BOOST_REQUIRE_EQUAL(b.Dim(), xmlB.Dim());
  BOOST_REQUIRE_EQUAL(b.Dim(), textB.Dim());
  BOOST_REQUIRE_EQUAL(b.Dim(), binaryB.Dim());

  // Check the radius.
  BOOST_REQUIRE_CLOSE(b.Radius(), xmlB.Radius(), 1e-8);
  BOOST_REQUIRE_CLOSE(b.Radius(), textB.Radius(), 1e-8);
  BOOST_REQUIRE_CLOSE(b.Radius(), binaryB.Radius(), 1e-8);

  // Now check the vectors.
  CheckMatrices(b.Center(), xmlB.Center(), textB.Center(), binaryB.Center());
}

BOOST_AUTO_TEST_CASE(MahalanobisBallBoundTest)
{
  BallBound<arma::vec, MahalanobisDistance<>> b(100);
  b.Center().randu();
  b.Radius() = 14.0;
  b.Metric().Covariance().randu(100, 100);

  BallBound<arma::vec, MahalanobisDistance<>> xmlB, textB, binaryB;

  SerializeObjectAll(b, xmlB, textB, binaryB);

  // Check the radius.
  BOOST_REQUIRE_CLOSE(b.Radius(), xmlB.Radius(), 1e-8);
  BOOST_REQUIRE_CLOSE(b.Radius(), textB.Radius(), 1e-8);
  BOOST_REQUIRE_CLOSE(b.Radius(), binaryB.Radius(), 1e-8);

  // Check the vectors.
  CheckMatrices(b.Center(), xmlB.Center(), textB.Center(), binaryB.Center());
  CheckMatrices(b.Metric().Covariance(),
                xmlB.Metric().Covariance(),
                textB.Metric().Covariance(),
                binaryB.Metric().Covariance());
}

BOOST_AUTO_TEST_CASE(HRectBoundTest)
{
  HRectBound<> b(2);

  arma::mat points("0.0, 1.1; 5.0, 2.2");
  points = points.t();
  b |= points; // [0.0, 5.0]; [1.1, 2.2];

  HRectBound<> xmlB, textB, binaryB;

  SerializeObjectAll(b, xmlB, textB, binaryB);

  // Check the dimensionality.
  BOOST_REQUIRE_EQUAL(b.Dim(), xmlB.Dim());
  BOOST_REQUIRE_EQUAL(b.Dim(), textB.Dim());
  BOOST_REQUIRE_EQUAL(b.Dim(), binaryB.Dim());

  // Check the bounds.
  for (size_t i = 0; i < b.Dim(); ++i)
  {
    BOOST_REQUIRE_CLOSE(b[i].Lo(), xmlB[i].Lo(), 1e-8);
    BOOST_REQUIRE_CLOSE(b[i].Hi(), xmlB[i].Hi(), 1e-8);
    BOOST_REQUIRE_CLOSE(b[i].Lo(), textB[i].Lo(), 1e-8);
    BOOST_REQUIRE_CLOSE(b[i].Hi(), textB[i].Hi(), 1e-8);
    BOOST_REQUIRE_CLOSE(b[i].Lo(), binaryB[i].Lo(), 1e-8);
    BOOST_REQUIRE_CLOSE(b[i].Hi(), binaryB[i].Hi(), 1e-8);
  }

  // Check the minimum width.
  BOOST_REQUIRE_CLOSE(b.MinWidth(), xmlB.MinWidth(), 1e-8);
  BOOST_REQUIRE_CLOSE(b.MinWidth(), textB.MinWidth(), 1e-8);
  BOOST_REQUIRE_CLOSE(b.MinWidth(), binaryB.MinWidth(), 1e-8);
}

template<typename TreeType>
void CheckTrees(TreeType& tree,
                TreeType& xmlTree,
                TreeType& textTree,
                TreeType& binaryTree)
{
  const typename TreeType::Mat* dataset = &tree.Dataset();

  // Make sure that the data matrices are the same.
  if (tree.Parent() == NULL)
  {
    CheckMatrices(*dataset,
                  xmlTree.Dataset(),
                  textTree.Dataset(),
                  binaryTree.Dataset());

    // Also ensure that the other parents are null too.
    BOOST_REQUIRE_EQUAL(xmlTree.Parent(), (TreeType*) NULL);
    BOOST_REQUIRE_EQUAL(textTree.Parent(), (TreeType*) NULL);
    BOOST_REQUIRE_EQUAL(binaryTree.Parent(), (TreeType*) NULL);
  }

  // Make sure the number of children is the same.
  BOOST_REQUIRE_EQUAL(tree.NumChildren(), xmlTree.NumChildren());
  BOOST_REQUIRE_EQUAL(tree.NumChildren(), textTree.NumChildren());
  BOOST_REQUIRE_EQUAL(tree.NumChildren(), binaryTree.NumChildren());

  // Make sure the number of descendants is the same.
  BOOST_REQUIRE_EQUAL(tree.NumDescendants(), xmlTree.NumDescendants());
  BOOST_REQUIRE_EQUAL(tree.NumDescendants(), textTree.NumDescendants());
  BOOST_REQUIRE_EQUAL(tree.NumDescendants(), binaryTree.NumDescendants());

  // Make sure the number of points is the same.
  BOOST_REQUIRE_EQUAL(tree.NumPoints(), xmlTree.NumPoints());
  BOOST_REQUIRE_EQUAL(tree.NumPoints(), textTree.NumPoints());
  BOOST_REQUIRE_EQUAL(tree.NumPoints(), binaryTree.NumPoints());

  // Check that each point is the same.
  for (size_t i = 0; i < tree.NumPoints(); ++i)
  {
    BOOST_REQUIRE_EQUAL(tree.Point(i), xmlTree.Point(i));
    BOOST_REQUIRE_EQUAL(tree.Point(i), textTree.Point(i));
    BOOST_REQUIRE_EQUAL(tree.Point(i), binaryTree.Point(i));
  }

  // Check that the parent distance is the same.
  BOOST_REQUIRE_CLOSE(tree.ParentDistance(), xmlTree.ParentDistance(), 1e-8);
  BOOST_REQUIRE_CLOSE(tree.ParentDistance(), textTree.ParentDistance(), 1e-8);
  BOOST_REQUIRE_CLOSE(tree.ParentDistance(), binaryTree.ParentDistance(), 1e-8);

  // Check that the furthest descendant distance is the same.
  BOOST_REQUIRE_CLOSE(tree.FurthestDescendantDistance(),
      xmlTree.FurthestDescendantDistance(), 1e-8);
  BOOST_REQUIRE_CLOSE(tree.FurthestDescendantDistance(),
      textTree.FurthestDescendantDistance(), 1e-8);
  BOOST_REQUIRE_CLOSE(tree.FurthestDescendantDistance(),
      binaryTree.FurthestDescendantDistance(), 1e-8);

  // Check that the minimum bound distance is the same.
  BOOST_REQUIRE_CLOSE(tree.MinimumBoundDistance(),
      xmlTree.MinimumBoundDistance(), 1e-8);
  BOOST_REQUIRE_CLOSE(tree.MinimumBoundDistance(),
      textTree.MinimumBoundDistance(), 1e-8);
  BOOST_REQUIRE_CLOSE(tree.MinimumBoundDistance(),
      binaryTree.MinimumBoundDistance(), 1e-8);

  // Recurse into the children.
  for (size_t i = 0; i < tree.NumChildren(); ++i)
  {
    // Check that the child dataset is the same.
    BOOST_REQUIRE_EQUAL(&xmlTree.Dataset(), &xmlTree.Child(i).Dataset());
    BOOST_REQUIRE_EQUAL(&textTree.Dataset(), &textTree.Child(i).Dataset());
    BOOST_REQUIRE_EQUAL(&binaryTree.Dataset(), &binaryTree.Child(i).Dataset());

    // Make sure the parent link is right.
    BOOST_REQUIRE_EQUAL(xmlTree.Child(i).Parent(), &xmlTree);
    BOOST_REQUIRE_EQUAL(textTree.Child(i).Parent(), &textTree);
    BOOST_REQUIRE_EQUAL(binaryTree.Child(i).Parent(), &binaryTree);

    CheckTrees(tree.Child(i), xmlTree.Child(i), textTree.Child(i),
        binaryTree.Child(i));
  }
}

BOOST_AUTO_TEST_CASE(BinarySpaceTreeTest)
{
  arma::mat data;
  data.randu(3, 100);
  typedef KDTree<EuclideanDistance, EmptyStatistic, arma::mat> TreeType;
  TreeType tree(data);

  TreeType* xmlTree;
  TreeType* textTree;
  TreeType* binaryTree;

  SerializePointerObjectAll(&tree, xmlTree, textTree, binaryTree);

  CheckTrees(tree, *xmlTree, *textTree, *binaryTree);

  delete xmlTree;
  delete textTree;
  delete binaryTree;
}

BOOST_AUTO_TEST_CASE(BinarySpaceTreeOverwriteTest)
{
  arma::mat data;
  data.randu(3, 100);
  typedef KDTree<EuclideanDistance, EmptyStatistic, arma::mat> TreeType;
  TreeType tree(data);

  TreeType xmlTree(tree);
  TreeType textTree(tree);
  TreeType binaryTree(tree);

  SerializeObjectAll(tree, xmlTree, textTree, binaryTree);

  CheckTrees(tree, xmlTree, textTree, binaryTree);
}

BOOST_AUTO_TEST_CASE(PerceptronTest)
{
  // Create a perceptron.  Train it randomly.  Then check that it hasn't
  // changed.
  arma::mat data;
  data.randu(3, 100);
  arma::Row<size_t> labels(100);
  for (size_t i = 0; i < labels.n_elem; ++i)
  {
    if (data(1, i) > 0.5)
      labels[i] = 0;
    else
      labels[i] = 1;
  }

  Perceptron<> p(data, labels, 2, 15);

  Perceptron<> pXml(2, 3), pText(2, 3), pBinary(2, 3);
  SerializeObjectAll(p, pXml, pText, pBinary);

  // Now check that things are the same.
  CheckMatrices(p.Weights(), pXml.Weights(), pText.Weights(),
      pBinary.Weights());
  CheckMatrices(p.Biases(), pXml.Biases(), pText.Biases(), pBinary.Biases());

  BOOST_REQUIRE_EQUAL(p.MaxIterations(), pXml.MaxIterations());
  BOOST_REQUIRE_EQUAL(p.MaxIterations(), pText.MaxIterations());
  BOOST_REQUIRE_EQUAL(p.MaxIterations(), pBinary.MaxIterations());
}

BOOST_AUTO_TEST_CASE(LogisticRegressionTest)
{
  arma::mat data;
  data.randu(3, 100);
  arma::Row<size_t> responses;
  responses.randu(100);

  LogisticRegression<> lr(data, responses, 0.5);

  LogisticRegression<> lrXml(data, responses + 3, 0.3);
  LogisticRegression<> lrText(data, responses + 1);
  LogisticRegression<> lrBinary(3, 0.0);

  SerializeObjectAll(lr, lrXml, lrText, lrBinary);

  CheckMatrices(lr.Parameters(), lrXml.Parameters(), lrText.Parameters(),
      lrBinary.Parameters());

  BOOST_REQUIRE_CLOSE(lr.Lambda(), lrXml.Lambda(), 1e-5);
  BOOST_REQUIRE_CLOSE(lr.Lambda(), lrText.Lambda(), 1e-5);
  BOOST_REQUIRE_CLOSE(lr.Lambda(), lrBinary.Lambda(), 1e-5);
}

BOOST_AUTO_TEST_CASE(AllkNNTest)
{
  using neighbor::AllkNN;
  arma::mat dataset = arma::randu<arma::mat>(5, 2000);

  AllkNN allknn(dataset, false, false);

  AllkNN knnXml, knnText, knnBinary;

  SerializeObjectAll(allknn, knnXml, knnText, knnBinary);

  // Now run nearest neighbor and make sure the results are the same.
  arma::mat querySet = arma::randu<arma::mat>(5, 1000);

  arma::mat distances, xmlDistances, textDistances, binaryDistances;
  arma::Mat<size_t> neighbors, xmlNeighbors, textNeighbors, binaryNeighbors;

  allknn.Search(querySet, 5, neighbors, distances);
  knnXml.Search(querySet, 5, xmlNeighbors, xmlDistances);
  knnText.Search(querySet, 5, textNeighbors, textDistances);
  knnBinary.Search(querySet, 5, binaryNeighbors, binaryDistances);

  CheckMatrices(distances, xmlDistances, textDistances, binaryDistances);
  CheckMatrices(neighbors, xmlNeighbors, textNeighbors, binaryNeighbors);
}

<<<<<<< HEAD
BOOST_AUTO_TEST_CASE(DETTest)
{
  using det::DTree;

  // Create a density estimation tree on a random dataset.
  arma::mat dataset = arma::randu<arma::mat>(25, 5000);

  DTree tree(dataset);

  arma::mat otherDataset = arma::randu<arma::mat>(5, 100);
  DTree xmlTree, binaryTree, textTree(otherDataset);

  SerializeObjectAll(tree, xmlTree, binaryTree, textTree);

  std::stack<DTree*> stack, xmlStack, binaryStack, textStack;
  stack.push(&tree);
  xmlStack.push(&xmlTree);
  binaryStack.push(&binaryTree);
  textStack.push(&textTree);

  while (!stack.empty())
  {
    // Get the top node from the stack.
    DTree* node = stack.top();
    DTree* xmlNode = xmlStack.top();
    DTree* binaryNode = binaryStack.top();
    DTree* textNode = textStack.top();

    stack.pop();
    xmlStack.pop();
    binaryStack.pop();
    textStack.pop();

    // Check that all the members are the same.
    BOOST_REQUIRE_EQUAL(node->Start(), xmlNode->Start());
    BOOST_REQUIRE_EQUAL(node->Start(), binaryNode->Start());
    BOOST_REQUIRE_EQUAL(node->Start(), textNode->Start());

    BOOST_REQUIRE_EQUAL(node->End(), xmlNode->End());
    BOOST_REQUIRE_EQUAL(node->End(), binaryNode->End());
    BOOST_REQUIRE_EQUAL(node->End(), textNode->End());

    BOOST_REQUIRE_EQUAL(node->SplitDim(), xmlNode->SplitDim());
    BOOST_REQUIRE_EQUAL(node->SplitDim(), binaryNode->SplitDim());
    BOOST_REQUIRE_EQUAL(node->SplitDim(), textNode->SplitDim());

    if (std::abs(node->SplitValue()) < 1e-5)
    {
      BOOST_REQUIRE_SMALL(xmlNode->SplitValue(), 1e-5);
      BOOST_REQUIRE_SMALL(binaryNode->SplitValue(), 1e-5);
      BOOST_REQUIRE_SMALL(textNode->SplitValue(), 1e-5);
    }
    else
    {
      BOOST_REQUIRE_CLOSE(node->SplitValue(), xmlNode->SplitValue(), 1e-5);
      BOOST_REQUIRE_CLOSE(node->SplitValue(), binaryNode->SplitValue(), 1e-5);
      BOOST_REQUIRE_CLOSE(node->SplitValue(), textNode->SplitValue(), 1e-5);
    }

    if (std::abs(node->LogNegError()) < 1e-5)
    {
      BOOST_REQUIRE_SMALL(xmlNode->LogNegError(), 1e-5);
      BOOST_REQUIRE_SMALL(binaryNode->LogNegError(), 1e-5);
      BOOST_REQUIRE_SMALL(textNode->LogNegError(), 1e-5);
    }
    else
    {
      BOOST_REQUIRE_CLOSE(node->LogNegError(), xmlNode->LogNegError(), 1e-5);
      BOOST_REQUIRE_CLOSE(node->LogNegError(), binaryNode->LogNegError(), 1e-5);
      BOOST_REQUIRE_CLOSE(node->LogNegError(), textNode->LogNegError(), 1e-5);
    }

    if (std::abs(node->SubtreeLeavesLogNegError()) < 1e-5)
    {
      BOOST_REQUIRE_SMALL(xmlNode->SubtreeLeavesLogNegError(), 1e-5);
      BOOST_REQUIRE_SMALL(binaryNode->SubtreeLeavesLogNegError(), 1e-5);
      BOOST_REQUIRE_SMALL(textNode->SubtreeLeavesLogNegError(), 1e-5);
    }
    else
    {
      BOOST_REQUIRE_CLOSE(node->SubtreeLeavesLogNegError(),
          xmlNode->SubtreeLeavesLogNegError(), 1e-5);
      BOOST_REQUIRE_CLOSE(node->SubtreeLeavesLogNegError(),
          binaryNode->SubtreeLeavesLogNegError(), 1e-5);
      BOOST_REQUIRE_CLOSE(node->SubtreeLeavesLogNegError(),
          textNode->SubtreeLeavesLogNegError(), 1e-5);
    }

    BOOST_REQUIRE_EQUAL(node->SubtreeLeaves(), xmlNode->SubtreeLeaves());
    BOOST_REQUIRE_EQUAL(node->SubtreeLeaves(), binaryNode->SubtreeLeaves());
    BOOST_REQUIRE_EQUAL(node->SubtreeLeaves(), textNode->SubtreeLeaves());

    if (std::abs(node->Ratio()) < 1e-5)
    {
      BOOST_REQUIRE_SMALL(xmlNode->Ratio(), 1e-5);
      BOOST_REQUIRE_SMALL(binaryNode->Ratio(), 1e-5);
      BOOST_REQUIRE_SMALL(textNode->Ratio(), 1e-5);
    }
    else
    {
      BOOST_REQUIRE_CLOSE(node->Ratio(), xmlNode->Ratio(), 1e-5);
      BOOST_REQUIRE_CLOSE(node->Ratio(), binaryNode->Ratio(), 1e-5);
      BOOST_REQUIRE_CLOSE(node->Ratio(), textNode->Ratio(), 1e-5);
    }

    if (std::abs(node->LogVolume()) < 1e-5)
    {
      BOOST_REQUIRE_SMALL(xmlNode->LogVolume(), 1e-5);
      BOOST_REQUIRE_SMALL(binaryNode->LogVolume(), 1e-5);
      BOOST_REQUIRE_SMALL(textNode->LogVolume(), 1e-5);
    }
    else
    {
      BOOST_REQUIRE_CLOSE(node->LogVolume(), xmlNode->LogVolume(), 1e-5);
      BOOST_REQUIRE_CLOSE(node->LogVolume(), binaryNode->LogVolume(), 1e-5);
      BOOST_REQUIRE_CLOSE(node->LogVolume(), textNode->LogVolume(), 1e-5);
    }

    if (node->Left() == NULL)
    {
      BOOST_REQUIRE(xmlNode->Left() == NULL);
      BOOST_REQUIRE(binaryNode->Left() == NULL);
      BOOST_REQUIRE(textNode->Left() == NULL);
    }
    else
    {
      BOOST_REQUIRE(xmlNode->Left() != NULL);
      BOOST_REQUIRE(binaryNode->Left() != NULL);
      BOOST_REQUIRE(textNode->Left() != NULL);

      // Push children onto stack.
      stack.push(node->Left());
      xmlStack.push(xmlNode->Left());
      binaryStack.push(binaryNode->Left());
      textStack.push(textNode->Left());
    }

    if (node->Right() == NULL)
    {
      BOOST_REQUIRE(xmlNode->Right() == NULL);
      BOOST_REQUIRE(binaryNode->Right() == NULL);
      BOOST_REQUIRE(textNode->Right() == NULL);
    }
    else
    {
      BOOST_REQUIRE(xmlNode->Right() != NULL);
      BOOST_REQUIRE(binaryNode->Right() != NULL);
      BOOST_REQUIRE(textNode->Right() != NULL);

      // Push children onto stack.
      stack.push(node->Right());
      xmlStack.push(xmlNode->Right());
      binaryStack.push(binaryNode->Right());
      textStack.push(textNode->Right());
    }

    BOOST_REQUIRE_EQUAL(node->Root(), xmlNode->Root());
    BOOST_REQUIRE_EQUAL(node->Root(), binaryNode->Root());
    BOOST_REQUIRE_EQUAL(node->Root(), textNode->Root());

    if (std::abs(node->AlphaUpper()) < 1e-5)
    {
      BOOST_REQUIRE_SMALL(xmlNode->AlphaUpper(), 1e-5);
      BOOST_REQUIRE_SMALL(binaryNode->AlphaUpper(), 1e-5);
      BOOST_REQUIRE_SMALL(textNode->AlphaUpper(), 1e-5);
    }
    else
    {
      BOOST_REQUIRE_CLOSE(node->AlphaUpper(), xmlNode->AlphaUpper(), 1e-5);
      BOOST_REQUIRE_CLOSE(node->AlphaUpper(), binaryNode->AlphaUpper(), 1e-5);
      BOOST_REQUIRE_CLOSE(node->AlphaUpper(), textNode->AlphaUpper(), 1e-5);
    }

    BOOST_REQUIRE_EQUAL(node->MaxVals().n_elem, xmlNode->MaxVals().n_elem);
    BOOST_REQUIRE_EQUAL(node->MaxVals().n_elem, binaryNode->MaxVals().n_elem);
    BOOST_REQUIRE_EQUAL(node->MaxVals().n_elem, textNode->MaxVals().n_elem);
    for (size_t i = 0; i < node->MaxVals().n_elem; ++i)
    {
      if (std::abs(node->MaxVals()[i]) < 1e-5)
      {
        BOOST_REQUIRE_SMALL(xmlNode->MaxVals()[i], 1e-5);
        BOOST_REQUIRE_SMALL(binaryNode->MaxVals()[i], 1e-5);
        BOOST_REQUIRE_SMALL(textNode->MaxVals()[i], 1e-5);
      }
      else
      {
        BOOST_REQUIRE_CLOSE(node->MaxVals()[i], xmlNode->MaxVals()[i], 1e-5);
        BOOST_REQUIRE_CLOSE(node->MaxVals()[i], binaryNode->MaxVals()[i], 1e-5);
        BOOST_REQUIRE_CLOSE(node->MaxVals()[i], textNode->MaxVals()[i], 1e-5);
      }
    }

    BOOST_REQUIRE_EQUAL(node->MinVals().n_elem, xmlNode->MinVals().n_elem);
    BOOST_REQUIRE_EQUAL(node->MinVals().n_elem, binaryNode->MinVals().n_elem);
    BOOST_REQUIRE_EQUAL(node->MinVals().n_elem, textNode->MinVals().n_elem);
    for (size_t i = 0; i < node->MinVals().n_elem; ++i)
    {
      if (std::abs(node->MinVals()[i]) < 1e-5)
      {
        BOOST_REQUIRE_SMALL(xmlNode->MinVals()[i], 1e-5);
        BOOST_REQUIRE_SMALL(binaryNode->MinVals()[i], 1e-5);
        BOOST_REQUIRE_SMALL(textNode->MinVals()[i], 1e-5);
      }
      else
      {
        BOOST_REQUIRE_CLOSE(node->MinVals()[i], xmlNode->MinVals()[i], 1e-5);
        BOOST_REQUIRE_CLOSE(node->MinVals()[i], binaryNode->MinVals()[i], 1e-5);
        BOOST_REQUIRE_CLOSE(node->MinVals()[i], textNode->MinVals()[i], 1e-5);
      }
    }
  }
=======
BOOST_AUTO_TEST_CASE(SoftmaxRegressionTest)
{
  using regression::SoftmaxRegression;

  arma::mat dataset = arma::randu<arma::mat>(5, 1000);
  arma::Row<size_t> labels(1000);
  for (size_t i = 0; i < 500; ++i)
    labels[i] = 0;
  for (size_t i = 500; i < 1000; ++i)
    labels[i] = 1;

  SoftmaxRegression<> sr(dataset, labels, 2);

  SoftmaxRegression<> srXml(dataset.n_rows, 2);
  SoftmaxRegression<> srText(dataset.n_rows, 2);
  SoftmaxRegression<> srBinary(dataset.n_rows, 2);

  SerializeObjectAll(sr, srXml, srText, srBinary);

  CheckMatrices(sr.Parameters(), srXml.Parameters(), srText.Parameters(),
      srBinary.Parameters());
>>>>>>> 7a8b0e12
}

BOOST_AUTO_TEST_SUITE_END();<|MERGE_RESOLUTION|>--- conflicted
+++ resolved
@@ -25,11 +25,8 @@
 #include <mlpack/methods/perceptron/perceptron.hpp>
 #include <mlpack/methods/logistic_regression/logistic_regression.hpp>
 #include <mlpack/methods/neighbor_search/neighbor_search.hpp>
-<<<<<<< HEAD
+#include <mlpack/methods/softmax_regression/softmax_regression.hpp>
 #include <mlpack/methods/det/dtree.hpp>
-=======
-#include <mlpack/methods/softmax_regression/softmax_regression.hpp>
->>>>>>> 7a8b0e12
 
 using namespace mlpack;
 using namespace mlpack::distribution;
@@ -804,7 +801,29 @@
   CheckMatrices(neighbors, xmlNeighbors, textNeighbors, binaryNeighbors);
 }
 
-<<<<<<< HEAD
+BOOST_AUTO_TEST_CASE(SoftmaxRegressionTest)
+{
+  using regression::SoftmaxRegression;
+
+  arma::mat dataset = arma::randu<arma::mat>(5, 1000);
+  arma::Row<size_t> labels(1000);
+  for (size_t i = 0; i < 500; ++i)
+    labels[i] = 0;
+  for (size_t i = 500; i < 1000; ++i)
+    labels[i] = 1;
+
+  SoftmaxRegression<> sr(dataset, labels, 2);
+
+  SoftmaxRegression<> srXml(dataset.n_rows, 2);
+  SoftmaxRegression<> srText(dataset.n_rows, 2);
+  SoftmaxRegression<> srBinary(dataset.n_rows, 2);
+
+  SerializeObjectAll(sr, srXml, srText, srBinary);
+
+  CheckMatrices(sr.Parameters(), srXml.Parameters(), srText.Parameters(),
+      srBinary.Parameters());
+}
+
 BOOST_AUTO_TEST_CASE(DETTest)
 {
   using det::DTree;
@@ -1016,29 +1035,5 @@
       }
     }
   }
-=======
-BOOST_AUTO_TEST_CASE(SoftmaxRegressionTest)
-{
-  using regression::SoftmaxRegression;
-
-  arma::mat dataset = arma::randu<arma::mat>(5, 1000);
-  arma::Row<size_t> labels(1000);
-  for (size_t i = 0; i < 500; ++i)
-    labels[i] = 0;
-  for (size_t i = 500; i < 1000; ++i)
-    labels[i] = 1;
-
-  SoftmaxRegression<> sr(dataset, labels, 2);
-
-  SoftmaxRegression<> srXml(dataset.n_rows, 2);
-  SoftmaxRegression<> srText(dataset.n_rows, 2);
-  SoftmaxRegression<> srBinary(dataset.n_rows, 2);
-
-  SerializeObjectAll(sr, srXml, srText, srBinary);
-
-  CheckMatrices(sr.Parameters(), srXml.Parameters(), srText.Parameters(),
-      srBinary.Parameters());
->>>>>>> 7a8b0e12
-}
 
 BOOST_AUTO_TEST_SUITE_END();