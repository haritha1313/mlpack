# mlpack test executable.
add_executable(mlpack_test
  activation_functions_test.cpp
  ada_delta_test.cpp
  ada_grad_test.cpp
  adaboost_test.cpp
  adam_test.cpp
  akfn_test.cpp
  aknn_test.cpp
  ann_layer_test.cpp
  arma_extend_test.cpp
  armadillo_svd_test.cpp
  async_learning_test.cpp
  aug_lagrangian_test.cpp
  augmented_rnns_tasks_test.cpp
  binarize_test.cpp
  block_krylov_svd_test.cpp
  cf_test.cpp
  cli_binding_test.cpp
  cli_test.cpp
  cmaes_test.cpp
  cne_test.cpp
  convolution_test.cpp
  convolutional_network_test.cpp
  cosine_tree_test.cpp
  cv_test.cpp
  dbscan_test.cpp
  decision_stump_test.cpp
  decision_tree_test.cpp
  det_test.cpp
  distribution_test.cpp
  drusilla_select_test.cpp
  emst_test.cpp
  fastmks_test.cpp
  feedforward_network_test.cpp
  frankwolfe_test.cpp
  gmm_test.cpp
  gradient_clipping_test.cpp
  gradient_descent_test.cpp
  hmm_test.cpp
  hoeffding_tree_test.cpp
  hpt_test.cpp
  hyperplane_test.cpp
  imputation_test.cpp
  init_rules_test.cpp
  katyusha_test.cpp
  iqn_test.cpp
  kernel_pca_test.cpp
  kernel_test.cpp
  kernel_traits_test.cpp
  kfn_test.cpp
  kmeans_test.cpp
  knn_test.cpp
  krann_search_test.cpp
  ksinit_test.cpp
  lars_test.cpp
  lbfgs_test.cpp
  lin_alg_test.cpp
  line_search_test.cpp
  linear_regression_test.cpp
  load_save_test.cpp
  local_coordinate_coding_test.cpp
  log_test.cpp
  logistic_regression_test.cpp
  lrsdp_test.cpp
  lsh_test.cpp
  math_test.cpp
  matrix_completion_test.cpp
  maximal_inputs_test.cpp
  mean_shift_test.cpp
  metric_test.cpp
  mlpack_test.cpp
  mock_categorical_data.hpp
  momentum_sgd_test.cpp
  nbc_test.cpp
  nca_test.cpp
  nmf_test.cpp
  nystroem_method_test.cpp
  octree_test.cpp
  parallel_sgd_test.cpp
  pca_test.cpp
  perceptron_test.cpp
  prefixedoutstream_test.cpp
  proximal_test.cpp
  python_binding_test.cpp
  q_learning_test.cpp
  qdafn_test.cpp
  quic_svd_test.cpp
  radical_test.cpp
  random_forest_test.cpp
  random_test.cpp
  randomized_svd_test.cpp
  range_search_test.cpp
  rectangle_tree_test.cpp
  recurrent_network_test.cpp
  regularized_svd_test.cpp
  rl_components_test.cpp
  rmsprop_test.cpp
  sa_test.cpp
  sarah_test.cpp
  scd_test.cpp
  sdp_primal_dual_test.cpp
  serialization.cpp
  serialization.hpp
  serialization_test.cpp
  sfinae_test.cpp
  sgd_test.cpp
  sgdr_test.cpp
  smorms3_test.cpp
  snapshot_ensembles.cpp
  softmax_regression_test.cpp
  sort_policy_test.cpp
  spalera_sgd_test.cpp
  sparse_autoencoder_test.cpp
  sparse_coding_test.cpp
  spill_tree_test.cpp
  split_data_test.cpp
  svd_batch_test.cpp
  svd_incremental_test.cpp
  svrg_test.cpp
  termination_policy_test.cpp
  test_function_tools.hpp
  test_tools.hpp
  timer_test.cpp
  tree_test.cpp
  tree_traits_test.cpp
  ub_tree_test.cpp
  union_find_test.cpp
  vantage_point_tree_test.cpp
  main_tests/test_helper.hpp
  main_tests/emst_test.cpp
  main_tests/adaboost_test.cpp
  main_tests/decision_tree_test.cpp
  main_tests/decision_stump_test.cpp
  main_tests/linear_regression_test.cpp
  main_tests/logistic_regression_test.cpp
  main_tests/nbc_test.cpp
  main_tests/pca_test.cpp
  main_tests/perceptron_test.cpp
  main_tests/preprocess_binarize_test.cpp
  main_tests/preprocess_imputer_test.cpp
  main_tests/preprocess_split_test.cpp
  main_tests/random_forest_test.cpp
  main_tests/softmax_regression_test.cpp
  main_tests/sparse_coding_test.cpp
<<<<<<< HEAD
  main_tests/hmm_training_tests.cpp
=======
  main_tests/hoeffding_tree_test.cpp
>>>>>>> f465faf9
)

# Link dependencies of test executable.
target_link_libraries(mlpack_test
  mlpack
  ${BOOST_unit_test_framework_LIBRARY}
)

set_target_properties(mlpack_test PROPERTIES COTIRE_CXX_PREFIX_HEADER_INIT "../core.hpp")
cotire(mlpack_test)

# Copy test data into right place.
add_custom_command(TARGET mlpack_test
  POST_BUILD
  COMMAND ${CMAKE_COMMAND} -E copy_directory ${CMAKE_CURRENT_SOURCE_DIR}/data/
      ${PROJECT_BINARY_DIR}
)
add_custom_command(TARGET mlpack_test
  POST_BUILD
  COMMAND ${CMAKE_COMMAND} -E tar xjpf mnist_first250_training_4s_and_9s.tar.bz2
  WORKING_DIRECTORY ${PROJECT_BINARY_DIR}
)

# The list of long running parallel tests
set(parallel_tests
  "AsyncLearningTest"
  "SdpPrimalDualTest;SVDIncrementalTest;SVDBatchTest;"
  "LocalCoordinateCodingTest;FeedForwardNetworkTest;SparseAutoencoderTest;"
  "GMMTest;CFTest;ConvolutionalNetworkTest;HMMTest;LARSTest;"
  "LogisticRegressionTest")

# Add tests to the testing framework
# Get the list of sources from the test target
get_target_property(test_sources mlpack_test SOURCES)

# Go through the list of test sources and parse the test suite name
foreach(test_file ${test_sources})
  # Regex for parsing files with AUTO_TEST_SUITE
  file(STRINGS ${test_file} test_suite REGEX "BOOST_AUTO_TEST_SUITE\\(.*")
  if(NOT "${test_suite}" STREQUAL "")
    # Get the substring of test_suite within brackets in test_name
    string(REGEX MATCH "\\(.*\\)" test_name ${test_suite})
    # Get the substring excluding the brackets, by calculating the indices
    string(LENGTH ${test_name} end_idx)
    math(EXPR end_idx "${end_idx} - 2")
    string(SUBSTRING ${test_name} "1" ${end_idx} test)
    # Add the test to the testing tool, test is the name of the test suite
    add_test(NAME ${test} COMMAND mlpack_test -t ${test} WORKING_DIRECTORY
      ${CMAKE_BINARY_DIR})
  endif()
  # Regex for parsing files with FIXTURE_TEST_SUITE similarly
  file(STRINGS ${test_file} test_suite REGEX "BOOST_FIXTURE_TEST_SUITE\\(.*,")
  if(NOT "${test_suite}" STREQUAL "")
    # Get the substring of test_suite within brackets and comma in test_name
    string(REGEX MATCH "\\(.*," test_name ${test_suite})
    string(LENGTH ${test_name} end_idx)
    math(EXPR end_idx "${end_idx} - 2")
    string(SUBSTRING ${test_name} "1" ${end_idx} test)
    add_test(NAME ${test} COMMAND mlpack_test -t ${test} WORKING_DIRECTORY
      ${CMAKE_BINARY_DIR})
  endif()
endforeach()

# Use RUN_SERIAL for long running parallel tests
set_tests_properties(${parallel_tests} PROPERTIES RUN_SERIAL TRUE)<|MERGE_RESOLUTION|>--- conflicted
+++ resolved
@@ -143,11 +143,8 @@
   main_tests/random_forest_test.cpp
   main_tests/softmax_regression_test.cpp
   main_tests/sparse_coding_test.cpp
-<<<<<<< HEAD
   main_tests/hmm_training_tests.cpp
-=======
   main_tests/hoeffding_tree_test.cpp
->>>>>>> f465faf9
 )
 
 # Link dependencies of test executable.
