Format: http://www.debian.org/doc/packaging-manuals/copyright-format/1.0/
Upstream-Name: mlpack
Upstream-Contact: Ryan Curtin <ryan@ratml.org>
Source:
  http://www.mlpack.org/
  git://github.com/mlpack/mlpack.git

Files: *
Copyright:
  Copyright 2008-2018, Ryan Curtin <ryan@ratml.org>
  Copyright 2008-2013, Bill March <march@gatech.edu>
  Copyright 2008-2012, Dongryeol Lee <dongryel@cc.gatech.edu>
  Copyright 2008-2013, Nishant Mehta <niche@cc.gatech.edu>
  Copyright 2008-2013, Parikshit Ram <p.ram@gatech.edu>
  Copyright 2010-2012, James Cline <james.cline@gatech.edu>
  Copyright 2010-2013, Sterling Peet <sterling.peet@gatech.edu>
  Copyright 2011-2012, Matthew Amidon <mamidon@gatech.edu>
  Copyright 2011-2012, Neil Slagle <npslagle@gmail.com>
  Copyright 2011, Ajinkya Kale <kaleajinkya@gmail.com>
  Copyright 2011, Vlad Grantcharov <vlad321@gatech.edu>
  Copyright 2011, Noah Kauffman <notoriousnoah@gmail.com>
  Copyright 2012, Rajendran Mohan <rmohan88@gatech.edu>
  Copyright 2012, Trironk Kiatkungwanglai <trironk@gmail.com>
  Copyright 2012, Patrick Mason <patrick.s.mason@gmail.com>
  Copyright 2013-2018, Marcus Edel <marcus.edel@fu-berlin.de>
  Copyright 2013, Mudit Raj Gupta <mudit.raaj.gupta@gmail.com>
  Copyright 2013, Sumedh Ghaisas <sumedhghaisas@gmail.com>
  Copyright 2014, Michael Fox <michaelfox99@gmail.com>
  Copyright 2014, Ryan Birmingham <birm@gatech.edu>
  Copyright 2014, Siddharth Agrawal <siddharth.950@gmail.com>
  Copyright 2014, Saheb Motiani <saheb210692@gmail.com>
  Copyright 2014, Yash Vadalia <yashdv@gmail.com>
  Copyright 2014, Abhishek Laddha <laddhaabhishek11@gmail.com>
  Copyright 2014, Vahab Akbarzadeh <v.akbarzadeh@gmail.com>
  Copyright 2014, Andrew Wells <andrewmw94@gmail.com>
  Copyright 2014, Zhihao Lou <lzh1984@gmail.com>
  Copyright 2014, Udit Saxena <saxenda.udit@gmail.com>
  Copyright 2014-2015, Stephen Tu <tu.stephenl@gmail.com>
  Copyright 2014-2015, Jaskaran Singh <jaskaranvirdi@ymail.com>
  Copyright 2015&2017, Shangtong Zhang <zhangshangtong.cpp@gmail.com>
  Copyright 2015, Hritik Jain <hritik.jain.cse13@itbhu.ac.in>
  Copyright 2015, Vladimir Glazachev <glazachev.vladimir@gmail.com>
  Copyright 2015, QiaoAn Chen <kazenoyumechen@gmail.com>
  Copyright 2015, Janzen Brewer <jahabrewer@gmail.com>
  Copyright 2015, Trung Dinh <dinhanhtrung@gmail.com>
  Copyright 2015-2017, Tham Ngap Wei <thamngapwei@gmail.com>
  Copyright 2015, Grzegorz Krajewski <krajekg@gmail.com>
  Copyright 2015, Joseph Mariadassou <joe.mariadassou@gmail.com>
  Copyright 2015, Pavel Zhigulin <pashaworking@gmail.com>
  Copyright 2016, Andy Fang <AndyFang.DZ@gmail.com>
  Copyright 2016, Barak Pearlmutter <barak+git@pearlmutter.net>
  Copyright 2016, Ivari Horm <ivari@risk.ee>
  Copyright 2016, Dhawal Arora <d.p.arora1@gmail.com>
  Copyright 2016, Alexander Leinoff <alexander-leinoff@uiowa.edu>
  Copyright 2016, Palash Ahuja <abhor902@gmail.com>
  Copyright 2016, Yannis Mentekidis <mentekid@gmail.com>
  Copyright 2016, Ranjan Mondal <ranjan.rev@gmail.com>
  Copyright 2016, Mikhail Lozhnikov <lozhnikovma@gmail.com>
  Copyright 2016, Marcos Pividori <marcos.pividori@gmail.com>
  Copyright 2016, Keon Kim <kwk236@gmail.com>
  Copyright 2016, Nilay Jain <nilayjain13@gmail.com>
  Copyright 2016, Peter Lehner <peter.lehner@dlr.de>
  Copyright 2016, Anuraj Kanodia <akanuraj200@gmail.com>
  Copyright 2016, Ivan Georgiev <ivan@jonan.info>
  Copyright 2016, Shikhar Bhardwaj <shikharbhardwaj68@gmail.com>
  Copyright 2016, Yashu Seth <yashuseth2503@gmail.com>
  Copyright 2016, Mike Izbicki <mike@izbicki.me>
  Copyright 2017, Sudhanshu Ranjan <sranjan.sud@gmail.com>
  Copyright 2017, Piyush Jaiswal <piyush.jaiswal@st.niituniversity.in>
  Copyright 2017, Dinesh Raj <dinu.iota@gmail.com>
  Copyright 2017, Vivek Pal <vivekpal.dtu@gmail.com>
  Copyright 2017, Prasanna Patil <prasannapatil08@gmail.com>
  Copyright 2017, Lakshya Agrawal <zeeshan.lakshya@gmail.com>
  Copyright 2017, Praveen Ch <chvsp972911@gmail.com>
  Copyright 2017, Kirill Mishchenko <ki.mishchenko@gmail.com>
  Copyright 2017, Abhinav Moudgil <abhinavmoudgil95@gmail.com>
  Copyright 2017, Thyrix Yang <thyrixyang@gmail.com>
  Copyright 2017, Sagar B Hathwar <sagarbhathwar@gmail.com>
  Copyright 2017, Nishanth Hegde <hegde.nishanth@gmail.com>
  Copyright 2017, Parminder Singh <parmsingh101@gmail.com>
  Copyright 2017, CodeAi <benjamin.bales@assrc.us>
  Copyright 2017, Franciszek Stokowacki <franek.stokowacki@gmail.com>
  Copyright 2017, Samikshya Chand <samikshya289@gmail.com>
  Copyright 2017, N Rajiv Vaidyanathan <rajivvaidyanathan4@gmail.com>
  Copyright 2017, Kartik Nighania <kartiknighania@gmail.com>
  Copyright 2017-2018, Eugene Freyman <evg.freyman@gmail.com>
  Copyright 2017, Manish Kumar <manish887kr@gmail.com>
  Copyright 2017, Haritha Sreedharan Nair <haritha1313@gmail.com>
  Copyright 2017&2018, Sourabh Varshney <sourabhvarshney111@gmail.com>
  Copyright 2018, Projyal Dev <projyal@gmail.com>
  Copyright 2018, Nikhil Goel <nikhilgoel199797@gmail.com>
  Copyright 2018, Shikhar Jaiswal <jaiswalshikhar87@gmail.com>
  Copyright 2018, B Kartheek Reddy <bkartheekreddy@gmail.com>
  Copyright 2018, Atharva Khandait <akhandait45@gmail.com>
  Copyright 2018, Wenhao Huang <wenhao.huang.work@gmail.com>
  Copyright 2018, Roberto Hueso <robertohueso96@gmail.com>
  Copyright 2018, Prabhat Sharma <prabhatsharma7298@gmail.com>
  Copyright 2018, Tan Jun An <yamidarkxxx@gmail.com>
  Copyright 2018, Moksh Jain <mokshjn00@gmail.com>
  Copyright 2018, Manthan-R-Sheth <manthanrsheth96@gmail.com>
<<<<<<< HEAD
  Copyright 2018, Namrata Mukhija <namratamukhija@gmail.com>
  Copyright 2018, Conrad Sanderson
  Copyright 2018, Thanasis Mattas <mattasa@auth.gr>
  Copyright 2018, Shashank Shekhar <contactshashankshekhar@gmail.com>
=======
  Copyright 2018, Yasmine Dumouchel <yasmine.dumouchel@gmail.com>
>>>>>>> d857114c

License: BSD-3-clause
  All rights reserved.
  .
  Redistribution and use of mlpack in source and binary forms, with or without
  modification, are permitted provided that the following conditions are met:
  .
  1. Redistributions of source code must retain the above copyright notice, this
  list of conditions and the following disclaimer.
  .
  2. Redistributions in binary form must reproduce the above copyright notice,
  this list of conditions and the following disclaimer in the documentation and/or
  other materials provided with the distribution.
  .
  3. Neither the name of the copyright holder nor the names of its contributors
  may be used to endorse or promote products derived from this software without
  specific prior written permission.
  .
  THIS SOFTWARE IS PROVIDED BY THE COPYRIGHT HOLDERS AND CONTRIBUTORS "AS IS" AND
  ANY EXPRESS OR IMPLIED WARRANTIES, INCLUDING, BUT NOT LIMITED TO, THE IMPLIED
  WARRANTIES OF MERCHANTABILITY AND FITNESS FOR A PARTICULAR PURPOSE ARE
  DISCLAIMED. IN NO EVENT SHALL THE COPYRIGHT HOLDER OR CONTRIBUTORS BE LIABLE FOR
  ANY DIRECT, INDIRECT, INCIDENTAL, SPECIAL, EXEMPLARY, OR CONSEQUENTIAL DAMAGES
  (INCLUDING, BUT NOT LIMITED TO, PROCUREMENT OF SUBSTITUTE GOODS OR SERVICES;
  LOSS OF USE, DATA, OR PROFITS; OR BUSINESS INTERRUPTION) HOWEVER CAUSED AND ON
  ANY THEORY OF LIABILITY, WHETHER IN CONTRACT, STRICT LIABILITY, OR TORT
  (INCLUDING NEGLIGENCE OR OTHERWISE) ARISING IN ANY WAY OUT OF THE USE OF THIS
  SOFTWARE, EVEN IF ADVISED OF THE POSSIBILITY OF SUCH DAMAGE.<|MERGE_RESOLUTION|>--- conflicted
+++ resolved
@@ -98,14 +98,11 @@
   Copyright 2018, Tan Jun An <yamidarkxxx@gmail.com>
   Copyright 2018, Moksh Jain <mokshjn00@gmail.com>
   Copyright 2018, Manthan-R-Sheth <manthanrsheth96@gmail.com>
-<<<<<<< HEAD
   Copyright 2018, Namrata Mukhija <namratamukhija@gmail.com>
   Copyright 2018, Conrad Sanderson
   Copyright 2018, Thanasis Mattas <mattasa@auth.gr>
   Copyright 2018, Shashank Shekhar <contactshashankshekhar@gmail.com>
-=======
   Copyright 2018, Yasmine Dumouchel <yasmine.dumouchel@gmail.com>
->>>>>>> d857114c
 
 License: BSD-3-clause
   All rights reserved.
